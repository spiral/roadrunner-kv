kv:
  default: #local in-memory storage
<<<<<<< HEAD
    enabled: true

#  boltdb:   # Persistent storage, only boltdb available
#    driver: "boltdb"
#    dir: "."
#    file: "rr.db"
#    bucket: "rr"
#    permissions: 777 # is used in boltdb
#    ttl: # default ttl for keys in seconds, zero means no TTL (if not set, defaults to 1 minute)
#
#  redis: # redis # 1. if a master name is passed a sentinel-backed FailoverClient will be returned 2. if the number of Addr is two or more, a ClusterClient will be returned 3. otherwise, a single-node redis Client will be returned.
#    driver: "redis"
#    addr: ["localhost:6379"] # if multiply addressed provided then automatically will be used redis pool client (no api change)
#    db: 0 # db number to use in redis
#    master: # empty by default, if specified - will be used failover client
#    password: "" # super strong default redis password (empty)
#
#  memcached: # can be redis or memcached
#    driver: "memcached"
#    addr: ["localhost:11211"] # could be multiply nodes
=======
    driver: boltdb
  
  boltdb:   # Persistent storage, only boltdb available
    driver: boltdb
    dir: "."
    file: "rr.db"
    bucket: "rr"
    permissions: 777 # is used in boltdb
    ttl: # default ttl for keys in seconds, zero means no TTL (if not set, defaults to 1 minute)

  redis1: # redis # 1. if a master name is passed a sentinel-backed FailoverClient will be returned 2. if the number of Addr is two or more, a ClusterClient will be returned 3. otherwise, a single-node redis Client will be returned.
    driver: redis
    addr: ["localhost:6379"] # if multiply addressed provided then automatically will be used redis pool client (no api change)
    db: 0 # db number to use in redis
    master: # empty by default, if specified - will be used failover client
    password: "" # super strong default redis password (empty)

  redis2: # redis # 1. if a master name is passed a sentinel-backed FailoverClient will be returned 2. if the number of Addr is two or more, a ClusterClient will be returned 3. otherwise, a single-node redis Client will be returned.
    addr: ["localhost:6379"] # if multiply addressed provided then automatically will be used redis pool client (no api change)
    db: 0 # db number to use in redis
    master: # empty by default, if specified - will be used failover client
    password: "" # super strong default redis password (empty)

  memcached: # can be redis or memcached
    driver: memcached
    addr: ["localhost:11211"] # could be multiply nodes
>>>>>>> 2a3d6e17
<|MERGE_RESOLUTION|>--- conflicted
+++ resolved
@@ -1,29 +1,7 @@
 kv:
   default: #local in-memory storage
-<<<<<<< HEAD
-    enabled: true
+    driver: boltdb
 
-#  boltdb:   # Persistent storage, only boltdb available
-#    driver: "boltdb"
-#    dir: "."
-#    file: "rr.db"
-#    bucket: "rr"
-#    permissions: 777 # is used in boltdb
-#    ttl: # default ttl for keys in seconds, zero means no TTL (if not set, defaults to 1 minute)
-#
-#  redis: # redis # 1. if a master name is passed a sentinel-backed FailoverClient will be returned 2. if the number of Addr is two or more, a ClusterClient will be returned 3. otherwise, a single-node redis Client will be returned.
-#    driver: "redis"
-#    addr: ["localhost:6379"] # if multiply addressed provided then automatically will be used redis pool client (no api change)
-#    db: 0 # db number to use in redis
-#    master: # empty by default, if specified - will be used failover client
-#    password: "" # super strong default redis password (empty)
-#
-#  memcached: # can be redis or memcached
-#    driver: "memcached"
-#    addr: ["localhost:11211"] # could be multiply nodes
-=======
-    driver: boltdb
-  
   boltdb:   # Persistent storage, only boltdb available
     driver: boltdb
     dir: "."
@@ -47,5 +25,4 @@
 
   memcached: # can be redis or memcached
     driver: memcached
-    addr: ["localhost:11211"] # could be multiply nodes
->>>>>>> 2a3d6e17
+    addr: ["localhost:11211"] # could be multiply nodes