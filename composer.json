{
    "name": "spiral/roadrunner-kv",
    "type": "library",
    "description": "RoadRunner kv plugin bridge",
    "license": "MIT",
    "authors": [
        {
            "name": "Wolfy-J",
            "email": "wolfy.jd@gmail.com"
        },
        {
            "name": "Pavel Buchnev (butschster)",
            "email": "pavel.buchnev@spiralscout.com"
        },
        {
            "name": "Aleksei Gagarin (roxblnfk)",
            "email": "alexey.gagarin@spiralscout.com"
        },
        {
            "name": "Maksim Smakouz (msmakouz)",
            "email": "maksim.smakouz@spiralscout.com"
        },
        {
            "name": "Kirill Nesmeyanov (SerafimArts)",
            "email": "kirill.nesmeyanov@spiralscout.com"
        },
        {
            "name": "RoadRunner Community",
            "homepage": "https://github.com/spiral/roadrunner/graphs/contributors"
        }
    ],
    "homepage": "https://roadrunner.dev/",
    "support": {
        "docs": "https://docs.roadrunner.dev",
        "issues": "https://github.com/roadrunner-server/roadrunner/issues",
        "forum": "https://forum.roadrunner.dev/",
        "chat": "https://discord.gg/V6EK4he"

    },
    "funding": [
        {
            "type": "github",
            "url": "https://github.com/sponsors/roadrunner-server"
        }
    ],
    "require": {
        "php": ">=8.1",
        "ext-json": "*",
        "psr/simple-cache": "2 - 3",
        "roadrunner-php/roadrunner-api-dto": "^1.0",
<<<<<<< HEAD
        "spiral/roadrunner": "^2023.1",
        "spiral/goridge": "^4.2",
=======
        "spiral/roadrunner": "^2023.1 || ^2024.1",
        "spiral/goridge": "^4.0",
>>>>>>> a9e13c87
        "google/protobuf": "^3.7"
    },
    "autoload": {
        "psr-4": {
            "Spiral\\RoadRunner\\KeyValue\\": "src"
        }
    },
    "require-dev": {
        "phpunit/phpunit": "^10.0",
        "roave/security-advisories": "dev-master",
        "vimeo/psalm": ">=5.8"
    },
    "autoload-dev": {
        "psr-4": {
            "Spiral\\RoadRunner\\KeyValue\\Tests\\": "tests"
        }
    },
    "scripts": {
        "tests": "phpunit",
        "psalm": "psalm --no-cache"
    },
    "suggest": {
        "ext-igbinary": "(>3.1.6) Igbinary serailizer support",
        "ext-sodium": "Sodium serailizer support"
    },
    "config": {
        "sort-packages": true
    },
    "minimum-stability": "dev",
    "prefer-stable": true
}<|MERGE_RESOLUTION|>--- conflicted
+++ resolved
@@ -48,13 +48,9 @@
         "ext-json": "*",
         "psr/simple-cache": "2 - 3",
         "roadrunner-php/roadrunner-api-dto": "^1.0",
-<<<<<<< HEAD
         "spiral/roadrunner": "^2023.1",
         "spiral/goridge": "^4.2",
-=======
         "spiral/roadrunner": "^2023.1 || ^2024.1",
-        "spiral/goridge": "^4.0",
->>>>>>> a9e13c87
         "google/protobuf": "^3.7"
     },
     "autoload": {
